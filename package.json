{
  "name": "geo",
  "version": "0.1.0",
  "private": true,
  "scripts": {
    "dev": "next dev --turbopack",
    "build": "next build",
    "start": "next start",
    "lint": "next lint"
  },
  "dependencies": {
<<<<<<< HEAD

    "@emotion/react": "^11.14.0",
    "@emotion/styled": "^11.14.1",
    "@heroicons/react": "^2.2.0",
    "@mui/icons-material": "^7.3.2",
    "@mui/material": "^7.3.2",
    "@mui/x-date-pickers": "^8.11.3",

=======
    "@emotion/react": "^11.14.0",
    "@emotion/styled": "^11.14.1",
    "@mui/icons-material": "^7.3.2",
    "@mui/material": "^7.3.2",
    "@mui/x-date-pickers": "^8.11.3",
>>>>>>> a1613ea4
    "@fullcalendar/core": "^6.1.19",

    "axios": "^1.6.0",
    "bcryptjs": "^3.0.2",
    "date-fns": "^4.1.0",
    "express": "^4.18.2",
    "jsonwebtoken": "^9.0.2",
    "kenat": "^3.1.0",
    "kenat-ui": "^1.0.0",
    "lucide-react": "^0.263.1",
    "mongodb": "^6.18.0",
    "multer": "^1.4.5-lts.1",
    "next": "15.4.4",
    "node-cron": "^3.0.3",
    "node-fetch": "^3.3.2",
    "nodemailer": "^6.9.7",
    "pdfkit": "^0.17.1",
    "react": "19.1.0",
    "react-dom": "19.1.0",
    "react-icons": "^5.5.0",
    "react-webcam": "^7.2.0",
    "uuid": "^11.1.0"
  },
  "devDependencies": {
    "@tailwindcss/postcss": "^4",
    "@types/node": "24.5.2",
    "@types/react": "19.1.13",
    "tailwindcss": "^4",
    "typescript": "5.9.2"
  }
}<|MERGE_RESOLUTION|>--- conflicted
+++ resolved
@@ -9,7 +9,6 @@
     "lint": "next lint"
   },
   "dependencies": {
-<<<<<<< HEAD
 
     "@emotion/react": "^11.14.0",
     "@emotion/styled": "^11.14.1",
@@ -18,13 +17,7 @@
     "@mui/material": "^7.3.2",
     "@mui/x-date-pickers": "^8.11.3",
 
-=======
-    "@emotion/react": "^11.14.0",
-    "@emotion/styled": "^11.14.1",
-    "@mui/icons-material": "^7.3.2",
-    "@mui/material": "^7.3.2",
-    "@mui/x-date-pickers": "^8.11.3",
->>>>>>> a1613ea4
+
     "@fullcalendar/core": "^6.1.19",
 
     "axios": "^1.6.0",
