--- conflicted
+++ resolved
@@ -22,10 +22,8 @@
   AlertTriangle,
   UserPlus,
   LineChart,
-<<<<<<< HEAD
   DollarSign,
-=======
->>>>>>> a1613ea4
+
 } from "lucide-react";
 
 const Sidebar = ({
@@ -73,14 +71,10 @@
       activeSection === "project-milestones" ||
       activeSection === "project-team" ||
       activeSection === "project-alerts" ||
-<<<<<<< HEAD
       activeSection === "project-reports" ||
       activeSection === "project-budget" ||
       activeSection === "project-finances"
-=======
-      activeSection === "project-reports"
->>>>>>> a1613ea4
-    ) {
+
       setExpandedMenus((prev) => ({
         ...prev,
         "project-management": true,
@@ -280,15 +274,13 @@
           label: "Projects",
           path: "/projects",
         },
-<<<<<<< HEAD
+
         {
           id: "project-budget",
           label: "Budget & Finance",
           icon: DollarSign,
         },
-=======
-
->>>>>>> a1613ea4
+
         {
           id: "project-alerts",
           label: "Project Alerts",
@@ -302,15 +294,13 @@
       ],
     },
     {
-<<<<<<< HEAD
       id: "budget-management",
       label: "Budget Management",
       icon: DollarSign,
       path: "/budget-management",
     },
     {
-=======
->>>>>>> a1613ea4
+
       id: "settings",
       label: "Settings",
       icon: Settings,
@@ -392,10 +382,7 @@
     <>
       {/* Sidebar */}
       <div
-<<<<<<< HEAD
-=======
-
->>>>>>> a1613ea4
+
         role="navigation"
         aria-label="Primary"
         className={`absolute left-0 top-0 h-full bg-gradient-to-b from-slate-900 to-slate-800 text-white shadow-2xl transition-all duration-300 z-50 ${
@@ -493,7 +480,7 @@
                     role="group"
                     aria-label={`${item.label} submenu`}
                   >
-<<<<<<< HEAD
+
                     {item.submenu.map((submenuItem) => {
                       const SubmenuIcon = submenuItem.icon;
                       return (
@@ -522,7 +509,7 @@
                         </button>
                       );
                     })}
-=======
+                    {/*
                     {item.submenu.map((submenuItem) => (
                       <button
                         key={submenuItem.id}
@@ -543,7 +530,7 @@
                         {submenuItem.label}
                       </button>
                     ))}
->>>>>>> a1613ea4
+*/}
                   </div>
                 )}
               </div>
