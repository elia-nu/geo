"use client";
import React, { useState, useEffect } from "react";
import { useRouter } from "next/navigation";
import {
  Users,
  FileText,
  BarChart3,
  Settings,
  Home,
  Search,
  Bell,
  Calendar,
  Building,
  MapPin,
  Menu,
  X,
  ChevronDown,
  ChevronRight,
  Shield,
  Briefcase,
  Milestone,
  AlertTriangle,
  UserPlus,
  LineChart,
  DollarSign,
} from "lucide-react";

const Sidebar = ({
  activeSection,
  onSectionChange = () => {},
  isCollapsed,
  onToggleCollapse,
}) => {
  const router = useRouter();
  const [expandedMenus, setExpandedMenus] = useState({});

  // Auto-expand menus when related sections are active
  useEffect(() => {
    if (
      activeSection === "attendance-reports" ||
      activeSection === "admin-attendance" ||
      activeSection === "employee-setup" ||
      activeSection === "employee-login" ||
      activeSection === "attendance-daily" ||
      activeSection === "attendance-documents" ||
      activeSection === "attendance-legacy" ||
      activeSection === "payroll-integration"
    ) {
      setExpandedMenus((prev) => ({
        ...prev,
        attendance: true,
      }));
    }

    // Auto-expand leave management menu when leave sections are active
    if (
      activeSection === "leave-approval" ||
      activeSection === "leave-balances" ||
      activeSection === "leave-reports"
    ) {
      setExpandedMenus((prev) => ({
        ...prev,
        "leave-management": true,
      }));
    }

    // Auto-expand project management menu when project sections are active
    if (
      activeSection === "projects" ||
      activeSection === "projects-list" ||
      activeSection === "project-milestones" ||
      activeSection === "project-team" ||
      activeSection === "project-alerts" ||
      activeSection === "project-reports" ||
      activeSection === "project-budget" ||
      activeSection === "project-finances"
    ) {
      setExpandedMenus((prev) => ({
        ...prev,
        "project-management": true,
      }));
    }
  }, [activeSection]);

  const menuItems = [
    {
      id: "dashboard",
      label: "Dashboard",
      icon: Home,
      path: "/hrm",
    },
    {
      id: "employees",
      label: "Employee Management",
      icon: Users,
      submenu: [
        {
          id: "employee-database",
          label: "Employees",
          path: "/hrm/employees",
        },
        {
          id: "employee-add",
          label: "Add Employee",
          path: "/hrm/employees/add",
        },
        {
          id: "employee-search",
          label: "Search Employees",
          // use section switcher
        },
        {
          id: "employee-location",
          label: "Employee Location",
          path: "/employee-location",
        },
      ],
    },
    {
      id: "documents",
      label: "Document Management",
      icon: FileText,
      submenu: [
        { id: "document-list", label: "All Documents" },
        {
          id: "document-upload",
          label: "Upload Document",
        },
        {
          id: "document-expiry",
          label: "Expiry Alerts",
        },
      ],
    },
    {
      id: "analytics",
      label: "Analytics & Reports",
      icon: BarChart3,
      submenu: [
        {
          id: "employee-stats",
          label: "Employee Statistics",
          path: "/hrm/analytics/employees",
        },
        {
          id: "department-stats",
          label: "Department Analytics",
          path: "/hrm/analytics/departments",
        },
        {
          id: "document-stats",
          label: "Document Reports",
          path: "/hrm/analytics/documents",
        },
      ],
    },
    {
      id: "organization",
      label: "Organization",
      icon: Building,
      submenu: [
        {
          id: "departments",
          label: "Departments",
          path: "/hrm/organization/departments",
        },
        {
          id: "hierarchy",
          label: "Org Hierarchy",
          path: "/hrm/organization/hierarchy",
        },
      ],
    },
    {
      id: "work-locations",
      label: "Work Locations",
      icon: MapPin,
      path: "/work-locations",
    },
    {
      id: "projects",
      label: "Projects",
      icon: Briefcase,
      path: "/projects",
    },
    {
      id: "notifications",
      label: "Notifications",
      icon: Bell,
      path: "/hrm/notifications",
    },
    {
      id: "calendar",
      label: "Calendar",
      icon: Calendar,
      path: "/hrm/calendar",
    },
    {
      id: "attendance",
      label: "Attendance",
      icon: Calendar,
      submenu: [
        {
          id: "employee-setup",
          label: "Employee Setup",
          path: "/employee-setup",
        },
        {
          id: "employee-login",
          label: "Employee Login",
          path: "/employee-login",
        },
        {
          id: "attendance-daily",
          label: "Daily Attendance",
          path: "/attendance-daily",
        },
        {
          id: "attendance-documents",
          label: "Submit Documents",
          path: "/attendance-documents",
        },
        {
          id: "attendance-legacy",
          label: "Legacy System",
          path: "/",
        },
        {
          id: "admin-attendance",
          label: "Admin Management",
          path: "/admin-attendance",
        },
        {
          id: "attendance-reports",
          label: "Attendance Reports",
          path: "/attendance-reports",
        },
        {
          id: "payroll",
          label: "Integrated Payroll",
          path: "/payroll",
        },
      ],
    },
    {
      id: "leave-management",
      label: "Leave Management",
      icon: Calendar,
      submenu: [
        {
          id: "leave-approval",
          label: "Leave Approval",
          path: "/hrm/leave/approval",
        },
        {
          id: "leave-balances",
          label: "Leave Balances",
          path: "/hrm/leave/balances",
        },
        {
          id: "leave-reports",
          label: "Leave Reports",
          path: "/hrm/leave/reports",
        },
      ],
    },
    /*{
      id: "project-management",
      label: "Project Management",
      icon: Briefcase,
      submenu: [
        {
          id: "projects-list",
          label: "Projects",
          path: "/projects",
        },

        {
          id: "project-budget",
          label: "Budget & Finance",
          icon: DollarSign,
          path: "/budget-management",
        },

        {
          id: "project-alerts",
          label: "Project Alerts",
          path: "/project-alerts",
        },
        {
          id: "project-reports",
          label: "Project Reports",
          path: "/projects/reports",
        },
      ],
    },*/
    {
      id: "budget-management",
      label: "Budget Management",
      icon: DollarSign,
      path: "/budget-management",
    },
    {
      id: "settings",
      label: "Settings",
      icon: Settings,
      path: "/hrm/settings",
    },
  ];

  const toggleSubmenu = (menuId) => {
    if (isCollapsed) return;
    setExpandedMenus((prev) => ({
      ...prev,
      [menuId]: !prev[menuId],
    }));
  };

  const idToPath = (id) => {
    switch (id) {
      case "dashboard":
        return "/hrm";
      case "employees":
      case "employee-database":
        return "/hrm/employees";
      case "documents":
      case "document-list":
        return "/hrm/documents";
      case "notifications":
        return "/hrm/notifications";
      case "calendar":
        return "/hrm/calendar";
      case "attendance-reports":
        return "/hrm/attendance-reports";
      case "payroll":
      case "payroll-integration":
        return "/hrm/payroll";
      case "departments":
        return "/hrm/organization/departments";
      case "hierarchy":
        return "/hrm/organization/hierarchy";
      case "settings":
        return "/hrm/settings";
      default:
        return null;
    }
  };

  const handleMenuClick = (item) => {
    if (item.submenu) {
      toggleSubmenu(item.id);
    } else {
<<<<<<< HEAD
      if (item.path) {
        router.push(item.path);
      } else {
        if (typeof onSectionChange === "function") {
          onSectionChange(item.id);
        } else {
          console.warn("onSectionChange is not a function:", onSectionChange);
        }
      }
=======
      const target =
        item.path && item.path !== ""
          ? item.path
          : idToPath(item.id) || `/hrm?section=${item.id}`;
      router.push(target);
>>>>>>> cae48c6a
    }
  };

  const handleSubmenuClick = (parentId, submenuItem) => {
    // Special handling for project budget - redirect to projects page with budget context
    if (submenuItem.id === "project-budget") {
      router.push("/projects?tab=budget"); // Go to projects page with budget tab context
      return;
    }

    if (submenuItem.path) {
      router.push(submenuItem.path);
    } else {
      if (typeof onSectionChange === "function") {
        onSectionChange(submenuItem.id);
      } else {
        console.warn("onSectionChange is not a function:", onSectionChange);
      }
    }
  };

  return (
    <>
      {/* Sidebar */}
      <div
        role="navigation"
        aria-label="Primary"
        className={`fixed left-0 top-0 h-screen bg-gradient-to-b from-slate-900 to-slate-800 text-white shadow-2xl transition-all duration-300 z-50 flex flex-col ${
          isCollapsed ? "w-0 sm:w-16" : "w-64"
        } ${
          !isCollapsed ? "translate-x-0" : "-translate-x-full sm:translate-x-0"
        }`}
      >
        {/* Header */}
        <div className="flex items-center justify-between p-4 border-b border-slate-700">
          {!isCollapsed && (
            <div className="flex items-center space-x-3">
              <div className="w-8 h-8 bg-gradient-to-r from-blue-500 to-purple-600 rounded-lg flex items-center justify-center">
                <Users className="w-5 h-5 text-white" />
              </div>
              <div>
                <h1 className="text-lg font-bold">HRM System</h1>
                <p className="text-xs text-slate-300">Human Resources</p>
              </div>
            </div>
          )}
          <button
            type="button"
            aria-label={isCollapsed ? "Expand sidebar" : "Collapse sidebar"}
            aria-pressed={!isCollapsed}
            onClick={onToggleCollapse}
            className="p-2 rounded-lg hover:bg-slate-700 transition-colors"
          >
            {isCollapsed ? (
              <Menu className="w-5 h-5" />
            ) : (
              <X className="w-5 h-5" />
            )}
          </button>
        </div>

        {/* Navigation */}
        <nav
          className="flex-1 px-2 py-4 space-y-2 overflow-y-auto overflow-x-hidden scrollbar-thin scrollbar-thumb-slate-600 scrollbar-track-slate-800"
          aria-label="Main menu"
          style={{
            maxHeight: "calc(100vh - 140px)",
            scrollbarWidth: "thin",
            scrollbarColor: "#475569 #1e293b",
          }}
        >
          {menuItems.map((item) => {
            const Icon = item.icon;
            const isActive =
              activeSection === item.id ||
              (item.submenu &&
                item.submenu.some((sub) => sub.id === activeSection)) ||
              // Special case for project management - highlight when on any project-related page
              (item.id === "project-management" &&
                (activeSection === "projects" ||
                  activeSection === "project-budget" ||
                  activeSection === "project-alerts" ||
                  activeSection === "project-reports" ||
                  activeSection === "project-finances"));
            const isExpanded = !!expandedMenus[item.id];

            return (
              <div key={item.id}>
                <button
                  type="button"
                  onClick={() => handleMenuClick(item)}
                  onKeyDown={(e) => {
                    if (e.key === "Enter" || e.key === " ") {
                      e.preventDefault();
                      handleMenuClick(item);
                    }
                  }}
                  aria-current={isActive ? "page" : undefined}
                  aria-expanded={item.submenu ? isExpanded : undefined}
                  aria-haspopup={item.submenu ? "true" : undefined}
                  className={`w-full flex items-center px-3 py-2.5 rounded-lg text-left transition-all duration-200 group ${
                    isActive
                      ? "bg-gradient-to-r from-blue-600 to-purple-600 text-white shadow-lg"
                      : "hover:bg-slate-700 text-slate-300 hover:text-white"
                  }`}
                  title={isCollapsed ? item.label : undefined}
                >
                  <Icon
                    className={`w-5 h-5 ${isCollapsed ? "mx-auto" : "mr-3"}`}
                  />
                  {!isCollapsed && (
                    <>
                      <span className="flex-1 font-medium">{item.label}</span>
                      {item.submenu && (
                        <div className="ml-2">
                          {isExpanded ? (
                            <ChevronDown className="w-4 h-4" />
                          ) : (
                            <ChevronRight className="w-4 h-4" />
                          )}
                        </div>
                      )}
                    </>
                  )}
                </button>

                {/* Submenu */}
                {item.submenu && !isCollapsed && isExpanded && (
                  <div
                    className="ml-4 mt-2 space-y-1 border-l-2 border-slate-700 pl-4"
                    role="group"
                    aria-label={`${item.label} submenu`}
                  >
                    {item.submenu.map((submenuItem) => {
                      const SubmenuIcon = submenuItem.icon;
                      return (
                        <button
                          key={submenuItem.id}
                          type="button"
                          onClick={() =>
                            handleSubmenuClick(item.id, submenuItem)
                          }
                          onKeyDown={(e) => {
                            if (e.key === "Enter" || e.key === " ") {
                              e.preventDefault();
                              handleSubmenuClick(item.id, submenuItem);
                            }
                          }}
                          className={`w-full flex items-center px-3 py-2 rounded-md text-left text-sm transition-colors ${
                            activeSection === submenuItem.id ||
                            // Special case: highlight "Projects" submenu when activeSection is "projects"
                            (submenuItem.id === "projects-list" &&
                              activeSection === "projects")
                              ? "bg-blue-500/20 text-blue-300 border-l-2 border-blue-400"
                              : "text-slate-400 hover:text-white hover:bg-slate-700/50"
                          }`}
                        >
                          {SubmenuIcon && (
                            <SubmenuIcon className="w-4 h-4 mr-2 flex-shrink-0" />
                          )}
                          <span className="flex-1">{submenuItem.label}</span>
                        </button>
                      );
                    })}
                    {/*
                    {item.submenu.map((submenuItem) => (
                      <button
                        key={submenuItem.id}
                        type="button"
                        onClick={() => handleSubmenuClick(item.id, submenuItem)}
                        onKeyDown={(e) => {
                          if (e.key === "Enter" || e.key === " ") {
                            e.preventDefault();
                            handleSubmenuClick(item.id, submenuItem);
                          }
                        }}
                        className={`w-full flex items-center px-3 py-2 rounded-md text-left text-sm transition-colors ${
                          activeSection === submenuItem.id
                            ? "bg-blue-500/20 text-blue-300 border-l-2 border-blue-400"
                            : "text-slate-400 hover:text-white hover:bg-slate-700/50"
                        }`}
                      >
                        {submenuItem.label}
                      </button>
                    ))}
*/}
                  </div>
                )}
              </div>
            );
          })}
        </nav>

        {/* Footer */}
        {!isCollapsed && (
          <div className="p-4 border-t border-slate-700 mt-auto">
            <div className="flex items-center space-x-3">
              <div className="w-8 h-8 bg-gradient-to-r from-green-400 to-blue-500 rounded-full flex items-center justify-center">
                <span className="text-xs font-bold text-white">AD</span>
              </div>
              <div className="flex-1">
                <p className="text-sm font-medium">Admin User</p>
                <p className="text-xs text-slate-400">admin@company.com</p>
              </div>
            </div>
          </div>
        )}
      </div>

      {/* Mobile overlay */}
      {!isCollapsed && (
        <div
          className="fixed inset-0 bg-black bg-opacity-50 z-40 sm:hidden"
          onClick={onToggleCollapse}
          role="button"
          aria-label="Close sidebar overlay"
          tabIndex={0}
          onKeyDown={(e) => {
            if (e.key === "Enter" || e.key === " ") {
              e.preventDefault();
              onToggleCollapse();
            }
          }}
        />
      )}

      {/* Mobile menu button - only visible when sidebar is collapsed on mobile */}
      {isCollapsed && (
        <button
          className="fixed top-3 left-3 z-50 p-2 rounded-md bg-slate-800 text-white sm:hidden"
          onClick={onToggleCollapse}
          aria-label="Open menu"
        >
          <Menu className="w-5 h-5" />
        </button>
      )}
    </>
  );
};

export default Sidebar;<|MERGE_RESOLUTION|>--- conflicted
+++ resolved
@@ -350,23 +350,13 @@
     if (item.submenu) {
       toggleSubmenu(item.id);
     } else {
-<<<<<<< HEAD
-      if (item.path) {
-        router.push(item.path);
-      } else {
-        if (typeof onSectionChange === "function") {
-          onSectionChange(item.id);
-        } else {
-          console.warn("onSectionChange is not a function:", onSectionChange);
-        }
-      }
-=======
+
       const target =
         item.path && item.path !== ""
           ? item.path
           : idToPath(item.id) || `/hrm?section=${item.id}`;
       router.push(target);
->>>>>>> cae48c6a
+
     }
   };
 
