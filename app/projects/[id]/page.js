"use client";

import { useState, useEffect } from "react";
import Layout from "../../components/Layout";
import {
  People as PeopleIcon,
  Timeline as TimelineIcon,
  Notifications as NotificationsIcon,
  NotificationsOff as NotificationsOffIcon,
  Warning as WarningIcon,
  CheckCircle as CheckCircleIcon,
  Info as InfoIcon,
  AttachMoney as AttachMoneyIcon,
  CalendarToday as CalendarIcon,
  ArrowForward as ArrowForwardIcon,
  ArrowBack as ArrowBackIcon,
  Add as AddIcon,
  Assignment as AssignmentIcon,
  AccountBalanceWallet as AccountBalanceWalletIcon,
  ArrowUpward as ArrowUpwardIcon,
  AccessTime as AccessTimeIcon,
  BarChart as BarChartIcon,
  History as HistoryIcon,
  Edit as EditIcon,
  Save as SaveIcon,
  Cancel as CancelIcon,

} from "@mui/icons-material";
import Link from "next/link";
import { format, parseISO } from "date-fns";

const ProjectDetailPage = ({ params }) => {
  const { id: projectId } = params;

  // Utility functions to handle budget and expense data
  const getBudgetAmount = (budget) => {
    if (typeof budget === "object" && budget?.totalAmount) {
      return budget.totalAmount;
    }
    if (typeof budget === "number") {
      return budget;
    }
    return 0;
  };

  const getTotalExpenses = (expenses) => {
    if (Array.isArray(expenses)) {
      return expenses.reduce((sum, exp) => sum + (exp.amount || 0), 0);
    }
    if (typeof expenses === "number") {
      return expenses;
    }
    return 0;
  };

  const hasBudget = (budget) => {
    return (
      (typeof budget === "object" && budget?.totalAmount) ||
      (typeof budget === "number" && budget > 0)
    );
  };

  const [project, setProject] = useState(null);
  const [assignedEmployees, setAssignedEmployees] = useState([]);
  const [milestones, setMilestones] = useState([]);
  const [alerts, setAlerts] = useState([]);
  const [loading, setLoading] = useState(true);
  const [error, setError] = useState(null);

  // Budget editing states
  const [isEditingBudget, setIsEditingBudget] = useState(false);
  const [budgetForm, setBudgetForm] = useState({
    totalAmount: "",
    currency: "USD",
    description: "",
    approvedBy: "",
    approvalDate: "",
  });
  const [budgetLoading, setBudgetLoading] = useState(false);


  // Fetch project data on component mount
  useEffect(() => {
    fetchProjectData();
  }, [projectId]);

  const fetchProjectData = async () => {
    try {
      setLoading(true);

      // Fetch project details
      const projectResponse = await fetch(`/api/projects/${projectId}`);
      const projectData = await projectResponse.json();

      if (projectData.success) {
        setProject(projectData.project);

        // Set milestones from project data if available
        if (
          projectData.project.milestones &&
          projectData.project.milestones.length > 0
        ) {
          setMilestones(projectData.project.milestones);
        }

        // Fetch assigned employees
        const teamResponse = await fetch(
          `/api/projects/${projectId}/assign-employees`
        );
        const teamData = await teamResponse.json();

        if (teamData.success) {
          setAssignedEmployees(teamData.assignedEmployees || []);
        }

        // Fetch project alerts
        try {
          const alertsResponse = await fetch(
            `/api/project-alerts?projectId=${projectId}`
          );
          const alertsData = await alertsResponse.json();

          if (alertsData.success) {
            setAlerts(alertsData.alerts || []);
          }
        } catch (alertErr) {
          console.error("Error fetching project alerts:", alertErr);
        }
      } else {
        setError(projectData.error || "Failed to fetch project details");
      }
    } catch (err) {
      setError("Error fetching project data: " + err.message);
    } finally {
      setLoading(false);
    }
  };

  const getStatusColor = (status) => {
    switch (status) {
      case "completed":
        return "success";
      case "in_progress":
        return "primary";
      case "pending":
        return "warning";
      case "cancelled":
        return "error";
      default:
        return "default";
    }
  };

  const getAlertIcon = (type) => {
    switch (type) {
      case "warning":
        return <WarningIcon color="warning" />;
      case "success":
        return <CheckCircleIcon color="success" />;
      case "info":
        return <InfoIcon color="info" />;
      default:
        return <InfoIcon />;
    }
  };


  // Budget editing functions
  const handleEditBudget = () => {
    setBudgetForm({
      totalAmount: getBudgetAmount(project.budget).toString(),
      currency: "USD",
      description: project.description || "",
      approvedBy: "",
      approvalDate: new Date().toISOString().split("T")[0],
    });
    setIsEditingBudget(true);
  };

  const handleCancelBudgetEdit = () => {
    setIsEditingBudget(false);
    setBudgetForm({
      totalAmount: "",
      currency: "USD",
      description: "",
      approvedBy: "",
      approvalDate: "",
    });
  };

  const handleSaveBudget = async () => {
    try {
      setBudgetLoading(true);

      const budgetData = {
        totalAmount: parseFloat(budgetForm.totalAmount) || 0,
        currency: budgetForm.currency,
        description: budgetForm.description,
        approvedBy: budgetForm.approvedBy,
        approvalDate: budgetForm.approvalDate,
        budgetAllocations: [],
      };

      const response = await fetch(`/api/projects/${projectId}/budget`, {
        method: "POST",
        headers: {
          "Content-Type": "application/json",
        },
        body: JSON.stringify(budgetData),
      });

      const result = await response.json();

      if (result.success) {
        // Update project state with new budget
        setProject((prev) => ({
          ...prev,
          budget: budgetData.totalAmount,
        }));
        setIsEditingBudget(false);
        // Optionally show success message
        console.log("Budget updated successfully");
      } else {
        console.error("Failed to update budget:", result.error);
        // Optionally show error message
      }
    } catch (error) {
      console.error("Error updating budget:", error);
      // Optionally show error message
    } finally {
      setBudgetLoading(false);
    }
  };

  const handleBudgetFormChange = (field, value) => {
    setBudgetForm((prev) => ({
      ...prev,
      [field]: value,
    }));
  };


  if (loading) {
    return (
      <Layout>
        <div className="flex justify-center items-center h-screen">
          <div className="flex flex-col items-center space-y-4">
            <div className="animate-spin rounded-full h-12 w-12 border-b-2 border-blue-600"></div>
            <p className="text-lg text-gray-600">Loading project details...</p>
          </div>
        </div>
      </Layout>
    );
  }

  if (error) {
    return (
      <Layout>
        <div className="flex justify-center items-center h-screen">
          <div className="text-center">
            <div className="text-red-500 text-6xl mb-4">⚠️</div>
            <p className="text-lg text-red-600 font-medium">{error}</p>
          </div>
        </div>
      </Layout>
    );
  }

  if (!project) {
    return (
      <Layout>
        <div className="flex justify-center items-center h-screen">
          <div className="text-center">
            <div className="text-gray-400 text-6xl mb-4">📁</div>
            <p className="text-lg text-gray-600 font-medium">
              Project not found
            </p>
            <Link
              href="/projects"
              className="mt-4 inline-block px-4 py-2 bg-blue-600 text-white rounded-lg hover:bg-blue-900 transition-colors"
            >
              Back to Projects
            </Link>
          </div>
        </div>
      </Layout>
    );
  }

  return (
    <Layout activeSection="projects">
      <div className="p-6 bg-white min-h-screen">
        {/* Breadcrumbs */}
        <nav className="mb-4">
          <ol className="flex items-center space-x-2 text-sm">
            <li>
              <Link
                href="/projects"
                className="flex items-center text-blue-600 hover:text-blue-800 transition-colors"
              >
                <ArrowBackIcon className="mr-1 text-lg" />
                Projects
              </Link>
            </li>
            <li className="flex items-center">
              <svg
                className="w-4 h-4 text-gray-400 mx-2"
                fill="currentColor"
                viewBox="0 0 20 20"
              >
                <path
                  fillRule="evenodd"
                  d="M7.293 14.707a1 1 0 010-1.414L10.586 10 7.293 6.707a1 1 0 011.414-1.414l4 4a1 1 0 010 1.414l-4 4a1 1 0 01-1.414 0z"
                  clipRule="evenodd"
                />
              </svg>
              <span className="text-gray-700 font-medium">{project.name}</span>
            </li>
          </ol>
        </nav>

        {/* Project Header */}
        <div className="bg-blue-900 text-white p-4 sm:p-6 mb-6 rounded-md shadow-sm">
          <div className="flex flex-col md:flex-row justify-between items-start mb-4 gap-4 md:gap-0">
            <div>
              <h1 className="text-3xl sm:text-4xl font-bold text-white mb-2 break-words">
                {project.name}
              </h1>
              <div className="flex items-center gap-2 flex-wrap">
                <span className="px-3 py-1 bg-white bg-opacity-20 text-blue-900 text-xs font-medium rounded-md">
                  {project.status
                    ? project.status
                        .split("_")
                        .map(
                          (word) => word.charAt(0).toUpperCase() + word.slice(1)
                        )
                        .join(" ")
                    : "Active"}
                </span>
                {project.category && (
                  <span className="px-3 py-1 bg-white bg-opacity-20 text-blue-900 text-xs font-medium rounded-md">
                    {project.category.charAt(0).toUpperCase() +
                      project.category.slice(1)}
                  </span>
                )}
              </div>
            </div>
            <div className="flex gap-2 flex-wrap">
              <Link
                href={`/projects/${projectId}/team`}
                className="flex items-center gap-2 px-3 py-2 bg-white bg-opacity-20 text-blue-900 font-medium rounded-md hover:bg-opacity-30 transition-all text-xs"
              >
                <PeopleIcon className="text-lg" />
                Manage Team
              </Link>
              <Link
                href={`/projects/${projectId}/milestones`}
                className="flex items-center gap-2 px-3 py-2 bg-white bg-opacity-20 text-blue-900 font-medium rounded-md hover:bg-opacity-30 transition-all text-xs"
              >
                <TimelineIcon className="text-lg" />
                Milestones
              </Link>
              <Link
                href={`/project-budget/${projectId}`}
                className="flex items-center gap-2 px-3 py-2 bg-white bg-opacity-20 text-blue-900 font-medium rounded-md hover:bg-opacity-30 transition-all text-xs"
              >
                <AttachMoneyIcon className="text-lg" />
                Budget Details
              </Link>
<<<<<<< HEAD
              <Link
                href={`/task-management?projectId=${projectId}`}
                className="flex items-center gap-2 px-3 py-2 bg-white bg-opacity-20 text-blue-900 font-medium rounded-md hover:bg-opacity-30 transition-all text-xs"
              >
                <AssignmentIcon className="text-lg" />
                Tasks
              </Link>
=======

>>>>>>> cae48c6a
            </div>
          </div>

          {/* Project Description */}
          <p className="text-white text-opacity-90 max-w-full md:max-w-4xl leading-relaxed text-sm sm:text-base break-words">
            {project.description}
          </p>
        </div>

        {/* Project Stats */}
        <div className="grid grid-cols-2 md:grid-cols-4 gap-4 mb-6">
          <div className="bg-white rounded-md shadow-sm p-4 border border-gray-100">
            <div className="flex items-center justify-center w-10 h-10 bg-blue-100 rounded-md mb-3">
              <AssignmentIcon className="text-blue-600 text-2xl" />
            </div>
            <p className="text-gray-600 text-sm font-medium mb-1">
              Total Tasks
            </p>
            <h3 className="text-2xl sm:text-3xl font-bold text-blue-800 mb-3 truncate">
              {project.taskIds?.length || 0}
            </h3>
            <div className="flex items-center justify-between">
              <span className="text-green-600 text-xs font-semibold flex items-center">
                <ArrowUpwardIcon className="text-sm mr-1" />3 new
              </span>
              <span className="px-2 py-1 bg-blue-50 text-blue-700 text-xs font-medium rounded">
                View All
              </span>
            </div>
          </div>
          <div className="bg-white rounded-md shadow-sm p-4 border border-gray-100">
            <div className="flex items-center justify-center w-12 h-12 bg-green-100 rounded-full mb-4">
              <AttachMoneyIcon className="text-green-600 text-2xl" />
            </div>
            <p className="text-gray-600 text-sm font-medium mb-1">Budget</p>

            {!isEditingBudget ? (
              <>
                <h3 className="text-2xl sm:text-3xl font-bold text-blue-800 mb-3 truncate">
                  ${getBudgetAmount(project.budget).toLocaleString()}
                </h3>
                <div className="flex items-center justify-between">
                  <span className="text-green-600 text-xs font-semibold flex items-center">
                    <CheckCircleIcon className="text-sm mr-1" />
                    {hasBudget(project.budget) ? "Set" : "Not Set"}
                  </span>
                  <button
                    onClick={handleEditBudget}
                    className="flex items-center gap-1 px-2 py-1 bg-blue-100 text-blue-900 text-xs font-semibold rounded shadow-sm hover:bg-blue-200 transition-colors"
                  >
                    <EditIcon className="text-sm" />
                    {hasBudget(project.budget) ? "Edit" : "Add"}
                  </button>
                </div>
              </>
            ) : (
              <div className="space-y-2">
                <input
                  type="number"
                  placeholder="Budget Amount"
                  value={budgetForm.totalAmount}
                  onChange={(e) =>
                    handleBudgetFormChange("totalAmount", e.target.value)
                  }
                  className="w-full px-2 py-1 text-sm border border-gray-300 rounded focus:outline-none focus:ring-1 focus:ring-blue-500"
                />
                <input
                  type="text"
                  placeholder="Approved By"
                  value={budgetForm.approvedBy}
                  onChange={(e) =>
                    handleBudgetFormChange("approvedBy", e.target.value)
                  }
                  className="w-full px-2 py-1 text-sm border border-gray-300 rounded focus:outline-none focus:ring-1 focus:ring-blue-500"
                />
                <div className="flex gap-1">
                  <button
                    onClick={handleSaveBudget}
                    disabled={budgetLoading || !budgetForm.totalAmount}
                    className="flex items-center gap-1 px-2 py-1 bg-green-600 text-white text-xs font-semibold rounded hover:bg-green-700 transition-colors disabled:opacity-50 disabled:cursor-not-allowed"
                  >
                    <SaveIcon className="text-sm" />
                    {budgetLoading ? "Saving..." : "Save"}
                  </button>
                  <button
                    onClick={handleCancelBudgetEdit}
                    disabled={budgetLoading}
                    className="flex items-center gap-1 px-2 py-1 bg-gray-500 text-white text-xs font-semibold rounded hover:bg-gray-600 transition-colors disabled:opacity-50"
                  >
                    <CancelIcon className="text-sm" />
                    Cancel
                  </button>
                </div>
              </div>
            )}

          </div>
          <div className="bg-white rounded-md shadow-sm p-4 border border-gray-100">
            <div className="flex items-center justify-center w-12 h-12 bg-red-100 rounded-full mb-4">
              <AccountBalanceWalletIcon className="text-red-600 text-2xl" />
            </div>
            <p className="text-gray-600 text-sm font-medium mb-1">
              Total Expenses
            </p>
            <h3 className="text-2xl sm:text-3xl font-bold text-blue-800 mb-3 truncate">
              ${getTotalExpenses(project.expenses).toLocaleString()}
            </h3>
            <div className="flex items-center justify-between">
              <span className="text-red-600 text-xs font-semibold flex items-center">
                <ArrowUpwardIcon className="text-sm mr-1" />
                30% used
              </span>
              <span className="px-2 py-1 bg-red-100 text-red-900 text-xs font-semibold rounded shadow-sm">
                Details
              </span>
            </div>
          </div>
          <div className="bg-white rounded-md shadow-sm p-4 border border-gray-100">
            <div className="flex items-center justify-center w-12 h-12 bg-orange-100 rounded-full mb-4">
              <CalendarIcon className="text-orange-600 text-2xl" />
            </div>
            <p className="text-gray-600 text-sm font-medium mb-1">Timeline</p>
            <h3 className="text-base sm:text-lg font-semibold text-blue-800 mb-3 leading-tight">
              {project.startDate && project.endDate
                ? `${format(
                    parseISO(project.startDate),
                    "MMM dd, yyyy"
                  )} - ${format(parseISO(project.endDate), "MMM dd, yyyy")}`
                : "Not specified"}
            </h3>
            <div className="flex items-center justify-between">
              <span className="text-orange-600 text-xs font-semibold flex items-center">
                <AccessTimeIcon className="text-sm mr-1" />
                {project.endDate
                  ? `${Math.ceil(
                      (new Date(project.endDate) - new Date()) /
                        (1000 * 60 * 60 * 24)
                    )} days left`
                  : "Not set"}
              </span>
              <span className="px-2 py-1 bg-orange-100 text-orange-900 text-xs font-semibold rounded shadow-sm">
                Timeline
              </span>
            </div>
          </div>
        </div>

        {/* Main Content */}
        <div className="grid grid-cols-1 md:grid-cols-2 gap-4">
          {/* Team Members Section */}
          <div className="h-full">
            <div className="bg-white rounded-md shadow-sm border border-gray-100 overflow-hidden h-full">
              <div className="flex justify-between items-center p-4 pb-3 bg-blue-900 text-white">
                <div className="flex items-center">
                  <div className="bg-white bg-opacity-20 w-8 h-8 rounded-md flex items-center justify-center mr-3">
                    <PeopleIcon className="text-blue-500" />
                  </div>
                  <h2 className="text-xl font-semibold">Team Members</h2>
                </div>
                <Link
                  href={`/projects/${projectId}/team`}
                  className="flex items-center gap-2 text-blue-900 bg-white bg-opacity-20 hover:bg-opacity-35 rounded-md px-3 py-1.5 text-xs font-medium transition-colors shadow-sm"
                >
                  View All
                  <ArrowForwardIcon className="w-4 h-4" />
                </Link>
              </div>

              <div className="p-4 sm:p-6 pt-3 sm:pt-4">
                {assignedEmployees.length > 0 ? (
                  <div className="space-y-0">
                    {assignedEmployees.slice(0, 3).map((employee) => (
                      <div
                        key={employee._id}
                        className="flex items-center px-3 py-2 rounded-md mb-2 hover:bg-gray-50 transition-colors"
                      >
                        <div className="mr-4">
                          <div className="w-8 h-8 bg-blue-900 rounded-md flex items-center justify-center text-white font-medium">
                            {employee.name ? employee.name.charAt(0) : "U"}
                          </div>
                        </div>
                        <div className="flex-1 min-w-0">
                          <p className="text-base font-semibold text-gray-900 truncate">
                            {employee.name}
                          </p>
                          <p className="text-sm text-gray-500">
                            {employee.position || employee.department || ""}
                          </p>
                        </div>
                        <span className="inline-flex items-center px-2 py-0.5 rounded-md text-xs font-semibold bg-blue-100 text-blue-800 shadow-sm truncate max-w-full">
                          {employee.department || "Department"}
                        </span>
                      </div>
                    ))}
                    {assignedEmployees.length > 3 && (
                      <div className="flex justify-center mt-4">
                        <Link
                          href={`/projects/${projectId}/team`}
                          className="inline-flex items-center px-3 py-1.5 rounded-md text-xs bg-gray-50 hover:bg-blue-50 transition-colors"
                        >
                          +{assignedEmployees.length - 3} more team members
                        </Link>
                      </div>
                    )}
                  </div>
                ) : (
                  <div className="text-center py-8 flex flex-col items-center justify-center">
                    <div className="bg-gray-50 w-12 h-12 rounded-md flex items-center justify-center mb-3">
                      <PeopleIcon className="text-blue-900 text-3xl" />
                    </div>
                    <p className="text-gray-500 mb-4">
                      No team members assigned to this project.
                    </p>
                    <Link
                      href={`/projects/${projectId}/team`}
                      className="inline-flex items-center gap-2 px-3 py-1.5 border border-gray-300 rounded-md text-xs hover:bg-gray-50 transition-colors"
                    >
                      <AddIcon className="w-4 h-4" />
                      Assign Team Members
                    </Link>
                  </div>
                )}
              </div>
            </div>
          </div>

          {/* Milestones Section */}
          <div className="h-full">
            <div className="bg-white rounded-md shadow-sm border border-gray-100 overflow-hidden h-full">
              <div className="flex justify-between items-center p-4 pb-3 bg-blue-900 text-white">
                <div className="flex items-center">
                  <div className="bg-white bg-opacity-20 w-8 h-8 rounded-md flex items-center justify-center mr-3">
                    <TimelineIcon className="text-blue-900" />
                  </div>
                  <h2 className="text-xl font-semibold">Milestones</h2>
                </div>
                <button className="flex items-center gap-2 text-blue-900 bg-white bg-opacity-20 hover:bg-opacity-35 rounded-lg px-4 py-2 text-sm font-medium transition-colors shadow-sm">
                  <AddIcon className="w-4 h-4" />
                  Add
                </button>
              </div>

              <div className="p-4 sm:p-6 pt-3 sm:pt-4">
                {milestones && milestones.length > 0 ? (
                  <div className="space-y-4">
                    {milestones.map((milestone) => (
                      <div
                        key={milestone._id}
                        className="p-3 border border-gray-200 rounded-md hover:shadow-sm transition-shadow"
                      >
                        <div className="flex justify-between items-start mb-3">
                          <h3 className="text-base font-semibold text-[#1a3e72] break-words">
                            {milestone.title}
                          </h3>
                          <span
                            className={`inline-flex items-center px-2 py-0.5 rounded-md text-xs font-medium ${
                              getStatusColor(milestone.status) === "success"
                                ? "bg-green-100 text-green-900 shadow-sm"
                                : getStatusColor(milestone.status) === "warning"
                                ? "bg-orange-100 text-orange-900 shadow-sm"
                                : getStatusColor(milestone.status) === "error"
                                ? "bg-red-100 text-red-900 shadow-sm"
                                : "bg-blue-100 text-blue-900 shadow-sm"
                            }`}
                          >
                            {milestone.status}
                          </span>
                        </div>
                        <div className="flex items-center mb-3">
                          <div className="bg-orange-100 w-5 h-5 rounded-md flex items-center justify-center mr-2">
                            <CalendarIcon className="text-orange-500 text-sm" />
                          </div>
                          <p className="text-sm text-gray-600 font-medium truncate">
                            Due:{" "}
                            {format(
                              new Date(milestone.dueDate),
                              "MMM dd, yyyy"
                            )}
                          </p>
                        </div>
                        <div className="w-full">
                          <div className="flex justify-between mb-1">
                            <span className="text-xs text-gray-600">
                              Progress
                            </span>
                            <span
                              className={`text-xs font-semibold ${
                                (milestone.progress || 0) < 30
                                  ? "text-red-500"
                                  : (milestone.progress || 0) < 70
                                  ? "text-orange-500"
                                  : "text-green-500"
                              }`}
                            >
                              {milestone.progress || 0}%
                            </span>
                          </div>
                          <div className="w-full bg-gray-200 rounded-md h-1.5">
                            <div
                              className={`h-1.5 rounded-md ${
                                (milestone.progress || 0) < 30
                                  ? "bg-red-500"
                                  : (milestone.progress || 0) < 70
                                  ? "bg-orange-500"
                                  : "bg-green-500"
                              }`}
                              style={{ width: `${milestone.progress || 0}%` }}
                            ></div>
                          </div>
                        </div>
                      </div>
                    ))}
                  </div>
                ) : (
                  <div className="text-center py-8 flex flex-col items-center justify-center">
                    <div className="bg-gray-50 w-12 h-12 rounded-md flex items-center justify-center mb-3">
                      <TimelineIcon className="text-gray-400 text-3xl" />
                    </div>
                    <p className="text-gray-500 mb-4">
                      No milestones defined for this project.
                    </p>
                    <button className="inline-flex items-center gap-2 px-3 py-1.5 border border-gray-300 rounded-md text-xs hover:bg-gray-50 transition-colors">
                      <AddIcon className="w-4 h-4" />
                      Add Milestone
                    </button>
                  </div>
                )}
              </div>
            </div>
          </div>

          {/* Project Progress Chart */}
          <div className="col-span-12 md:col-span-6">
            <div className="bg-white rounded-lg shadow-sm h-full overflow-hidden">
              <div className="flex justify-between items-center p-3 pb-2 bg-blue-900 text-white">
                <div className="flex items-center">
                  <div className="bg-white bg-opacity-20 w-10 h-10 rounded-full flex items-center justify-center mr-2">
                    <BarChartIcon className="text-blue-900" />
                  </div>
                  <h2 className="text-xl font-semibold">Project Progress</h2>
                </div>
              </div>

              <div className="p-3">
                {/* Simple Bar Chart Visualization */}
                <div className="mb-3">
                  <div className="flex justify-between mb-1">
                    <p className="text-sm font-semibold">Tasks Completion</p>
                    <p className="text-sm text-blue-800 font-bold">
                      {project.progress || 65}%
                    </p>
                  </div>
                  <div className="h-4 bg-gray-100 rounded-md relative overflow-hidden">
                    <div
                      className="absolute top-0 left-0 h-full bg-blue-600 rounded-md"
                      style={{ width: `${project.progress || 65}%` }}
                    />
                  </div>
                </div>

                <div className="grid grid-cols-2 gap-2 mb-3">
                  <div className="p-1.5 bg-gray-50 rounded-md text-center">
                    <span className="text-xs text-gray-600 block">
                      Completed Tasks
                    </span>
                    <span className="text-lg font-bold text-green-500">
                      {project.completedTasks || 8}
                    </span>
                  </div>
                  <div className="p-1.5 bg-gray-50 rounded-md text-center">
                    <span className="text-xs text-gray-600 block">
                      Pending Tasks
                    </span>
                    <span className="text-lg font-bold text-orange-500">
                      {project.pendingTasks || 4}
                    </span>
                  </div>
                </div>

                {/* Task Progress Bars */}
                <h3 className="text-sm font-semibold mb-1.5">
                  Task Categories
                </h3>
                <div className="mb-2">
                  <div className="flex justify-between mb-0.5">
                    <span className="text-xs text-gray-600">Development</span>
                    <span className="text-xs font-semibold">80%</span>
                  </div>
                  <div className="h-1.5 bg-gray-200 rounded-md mb-1.5">
                    <div
                      className="h-full bg-blue-500 rounded-md"
                      style={{ width: "80%" }}
                    ></div>
                  </div>
                </div>
                <div className="mb-2">
                  <div className="flex justify-between mb-0.5">
                    <span className="text-xs text-gray-600">Design</span>
                    <span className="text-xs font-semibold">60%</span>
                  </div>
                  <div className="h-1.5 bg-gray-200 rounded-md mb-1.5">
                    <div
                      className="h-full bg-purple-500 rounded-full"
                      style={{ width: "60%" }}
                    ></div>
                  </div>
                </div>
                <div className="mb-2">
                  <div className="flex justify-between mb-0.5">
                    <span className="text-xs text-gray-600">Testing</span>
                    <span className="text-xs font-semibold">45%</span>
                  </div>
                  <div className="h-1.5 bg-gray-300 rounded-full">
                    <div
                      className="h-full bg-orange-500 rounded-full"
                      style={{ width: "45%" }}
                    ></div>
                  </div>
                </div>
              </div>
            </div>
          </div>

          {/* Alerts Section */}
          <div className="col-span-12 md:col-span-6">
            <div className="bg-white rounded-lg shadow-sm h-full overflow-hidden">
              <div className="flex justify-between items-center p-3 pb-2 bg-blue-900 text-white">
                <div className="flex items-center">
                  <div className="bg-white bg-opacity-20 w-10 h-10 rounded-full flex items-center justify-center mr-2">
                    <NotificationsIcon className="text-blue-900" />
                  </div>
                  <h2 className="text-xl font-semibold">Project Alerts</h2>
                </div>
                <span className="px-2 py-1 bg-white bg-opacity-20 text-blue-900 text-xs font-semibold rounded shadow-sm">
                  {alerts.length} alerts
                </span>
              </div>

              <div className="p-2 sm:p-3 pt-1.5 sm:pt-2">
                {alerts.length > 0 ? (
                  <div className="space-y-2">
                    {alerts.map((alert) => (
                      <div
                        key={alert._id}
                        className={`p-2 rounded-md border border-gray-200 transition-shadow hover:shadow-sm ${
                          (alert.alertType || alert.type) === "warning"
                            ? "bg-yellow-100"
                            : (alert.alertType || alert.type) === "success"
                            ? "bg-green-100"
                            : (alert.alertType || alert.type) === "error"
                            ? "bg-red-100"
                            : "bg-blue-100"
                        }`}
                      >
                        <div className="flex items-start">
                          <div
                            className={`mr-2 w-8 h-8 rounded-md flex items-center justify-center ${
                              (alert.alertType || alert.type) === "warning"
                                ? "bg-orange-300"
                                : (alert.alertType || alert.type) === "success"
                                ? "bg-green-300"
                                : (alert.alertType || alert.type) === "error"
                                ? "bg-red-300"
                                : "bg-blue-300"
                            }`}
                          >
                            {getAlertIcon(alert.alertType || alert.type)}
                          </div>
                          <div className="flex-grow">
                            <h3
                              className={`text-base font-semibold mb-0.5 ${
                                (alert.alertType || alert.type) === "warning"
                                  ? "text-orange-800"
                                  : (alert.alertType || alert.type) ===
                                    "success"
                                  ? "text-green-800"
                                  : (alert.alertType || alert.type) === "error"
                                  ? "text-red-800"
                                  : "text-blue-800"
                              }`}
                            >
                              {(alert.alertType || alert.type)
                                .charAt(0)
                                .toUpperCase() +
                                (alert.alertType || alert.type).slice(1)}{" "}
                              Alert
                            </h3>
                            <p className="text-sm mb-1 break-words">
                              {alert.message}
                            </p>
                            <div className="flex justify-between items-center">
                              <span className="text-xs text-gray-600 font-medium">
                                {format(
                                  parseISO(alert.createdAt || alert.date),
                                  "MMM dd, yyyy"
                                )}
                              </span>
                              <button
                                className={`text-xs ${
                                  (alert.alertType || alert.type) === "warning"
                                    ? "text-orange-700"
                                    : (alert.alertType || alert.type) ===
                                      "success"
                                    ? "text-green-700"
                                    : (alert.alertType || alert.type) ===
                                      "error"
                                    ? "text-red-700"
                                    : "text-blue-700"
                                } hover:underline`}
                              >
                                View Details
                              </button>
                            </div>
                          </div>
                        </div>
                      </div>
                    ))}
                  </div>
                ) : (
                  <div className="text-center py-8 flex flex-col items-center justify-center">
                    <div className="bg-gray-50 w-12 h-12 rounded-md flex items-center justify-center mb-3">
                      <NotificationsOffIcon className="text-gray-400 text-3xl" />
                    </div>
                    <p className="text-gray-500 mb-4">
                      No alerts for this project.
                    </p>
                    <p className="text-sm text-gray-400">
                      You'll be notified here when there are important updates.
                    </p>
                  </div>
                )}
              </div>
            </div>
          </div>

          {/* Activity Timeline Section */}
          <div className="col-span-1 md:col-span-2">
            <div className="bg-white rounded-lg shadow-sm border border-gray-100 overflow-hidden">
              <div className="flex justify-between items-center p-4 pb-3 bg-blue-900 text-white">
                <div className="flex items-center">
                  <div className="bg-white bg-opacity-20 w-8 h-8 rounded-md flex items-center justify-center mr-3">
                    <HistoryIcon className="text-blue-900" />
                  </div>
                  <h2 className="text-xl font-semibold">Activity Timeline</h2>
                </div>
              </div>

              <div className="p-4 sm:p-6 pt-3 sm:pt-4">
                {/* Timeline Component */}
                <div className="flex flex-col relative">
                  {/* Timeline Line */}
                  <div className="absolute left-5 top-0 bottom-0 w-0.5 bg-gray-200 z-0"></div>

                  {/* Timeline Items */}
                  <div className="flex mb-6 relative z-10">
                    <div className="w-8 h-8 rounded-md bg-green-500 flex items-center justify-center mr-3">
                      <CheckCircleIcon className="text-white" />
                    </div>
                    <div>
                      <h3 className="text-base font-semibold text-gray-900 break-words">
                        Project Created
                      </h3>
                      <p className="text-sm text-gray-600 mb-1 break-words">
                        Initial project setup completed
                      </p>
                      <span className="text-xs text-gray-500">
                        {project.startDate
                          ? format(parseISO(project.startDate), "MMM dd, yyyy")
                          : "Jan 15, 2025"}
                      </span>
                    </div>
                  </div>

                  <div className="flex mb-6 relative z-10">
                    <div className="w-10 h-10 rounded-full bg-blue-500 flex items-center justify-center shadow-md mr-4">
                      <PeopleIcon className="text-white" />
                    </div>
                    <div>
                      <h3 className="text-base font-semibold text-gray-900 break-words">
                        Team Assigned
                      </h3>
                      <p className="text-sm text-gray-600 mb-1 break-words">
                        {assignedEmployees.length} team members were assigned to
                        the project
                      </p>
                      <span className="text-xs text-gray-500">
                        {project.startDate
                          ? format(parseISO(project.startDate), "MMM dd, yyyy")
                          : "Jan 16, 2025"}
                      </span>
                    </div>
                  </div>

                  <div className="flex relative z-10">
                    <div className="w-10 h-10 rounded-full bg-orange-500 flex items-center justify-center shadow-md mr-4">
                      <TimelineIcon className="text-white" />
                    </div>
                    <div>
                      <h3 className="text-base font-semibold text-gray-900 break-words">
                        Milestones Created
                      </h3>
                      <p className="text-sm text-gray-600 mb-1 break-words">
                        {milestones.length} milestones were defined for the
                        project
                      </p>
                      <span className="text-xs text-gray-500">
                        {project.startDate
                          ? format(parseISO(project.startDate), "MMM dd, yyyy")
                          : "Jan 18, 2025"}
                      </span>
                    </div>
                  </div>
                </div>
              </div>
            </div>
          </div>
        </div>
      </div>
    </Layout>
  );
};

export default ProjectDetailPage;<|MERGE_RESOLUTION|>--- conflicted
+++ resolved
@@ -367,7 +367,7 @@
                 <AttachMoneyIcon className="text-lg" />
                 Budget Details
               </Link>
-<<<<<<< HEAD
+
               <Link
                 href={`/task-management?projectId=${projectId}`}
                 className="flex items-center gap-2 px-3 py-2 bg-white bg-opacity-20 text-blue-900 font-medium rounded-md hover:bg-opacity-30 transition-all text-xs"
@@ -375,9 +375,7 @@
                 <AssignmentIcon className="text-lg" />
                 Tasks
               </Link>
-=======
-
->>>>>>> cae48c6a
+
             </div>
           </div>
 
